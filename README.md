# ThreeJS Force-Directed Graph

[![NPM](https://nodei.co/npm/three-forcegraph.png?compact=true)](https://nodei.co/npm/three-forcegraph/)

<p align="center">
     <a href="http://bl.ocks.org/vasturiano/02affe306ce445e423f992faeea13521"><img width="80%" src="http://gist.github.com/vasturiano/02affe306ce445e423f992faeea13521/raw/preview.png"></a>
</p>

A [ThreeJS](https://threejs.org/) WebGL class to represent a graph data structure in a 3-dimensional space using a force-directed iterative layout.
Uses either [d3-force-3d](https://github.com/vasturiano/d3-force-3d) or [anvaka](https://github.com/anvaka)'s [ngraph](https://github.com/anvaka/ngraph.forcelayout3d) for the underlying physics engine.

## Quick start

```
import ThreeForceGraph from 'three-forcegraph';
```
or
```
var ThreeForceGraph = require('three-forcegraph');
```
or even
```
<script src="//unpkg.com/three-forcegraph"></script>
```
then
```
var myGraph = new ThreeForceGraph()
    .graphData(<myData>);

var myScene = new THREE.Scene();
myScene.add(myGraph);

...

// on animation frame
myGraph.tickFrame();
```

## API reference

| Method | Description | Default |
| --- | --- | :--: |
| <b>graphData</b>([<i>data</i>]) | Getter/setter for graph data structure (see below for syntax details). Can also be used to apply [incremental updates](https://bl.ocks.org/vasturiano/2f602ea6c51c664c29ec56cbe2d6a5f6). | `{ nodes: [], links: [] }` |
| <b>jsonUrl</b>([<i>url</i>]) | URL of JSON file to load graph data directly from, as an alternative to specifying <i>graphData</i> directly. | |
| <b>numDimensions</b>([<i>int</i>]) | Getter/setter for number of dimensions to run the force simulation on (1, 2 or 3). | 3 |
| <b>nodeRelSize</b>([<i>num</i>]) | Getter/setter for the ratio of node sphere volume (cubic px) per value unit. | 4 |
| <b>nodeId</b>([<i>str</i>]) | Node object accessor attribute for unique node id (used in link objects source/target). | `id` |
| <b>nodeVal</b>([<i>num</i>, <i>str</i> or <i>fn</i>]) | Node object accessor function, attribute or a numeric constant for the node numeric value (affects sphere volume). | `val` |
| <b>nodeResolution</b>([<i>num</i>]) | Getter/setter for the geometric resolution of each node, expressed in how many slice segments to divide the circumference. Higher values yield smoother spheres. | 8 |
| <b>nodeColor</b>([<i>str</i> or <i>fn</i>]) | Node object accessor function or attribute for node color (affects sphere color). | `color` |
| <b>nodeAutoColorBy</b>([<i>str</i> or <i>fn</i>]) | Node object accessor function (`fn(node)`) or attribute (e.g. `'type'`) to automatically group colors by. Only affects nodes without a color attribute. | |
| <b>nodeOpacity</b>([<i>num</i>]) | Getter/setter for the nodes sphere opacity, between [0,1]. | 0.75   |
| <b>nodeThreeObject</b>([<i>Object3d</i>, <i>str</i> or <i>fn</i>]) | Node object accessor function or attribute for generating a custom 3d object to render as graph nodes. Should return an instance of [ThreeJS Object3d](https://threejs.org/docs/index.html#api/core/Object3D). If a <i>falsy</i> value is returned, the default 3d object type will be used instead for that node.  | *default node object is a sphere, sized according to `val` and styled according to `color`.* |
| <b>linkSource</b>([<i>str</i>]) | Link object accessor attribute referring to id of source node. | `source` |
| <b>linkTarget</b>([<i>str</i>]) | Link object accessor attribute referring to id of target node. | `target` |
| <b>linkColor</b>([<i>str</i> or <i>fn</i>]) | Link object accessor function or attribute for line color. | `color` |
| <b>linkAutoColorBy</b>([<i>str</i> or <i>fn</i>]) | Link object accessor function (`fn(link)`) or attribute (e.g. `'type'`) to automatically group colors by. Only affects links without a color attribute. | |
| <b>linkOpacity</b>([<i>num</i>]) | Getter/setter for line opacity of links, between [0,1]. | 0.2 |
| <b>linkVal</b>([<i>num</i>, <i>str</i> or <i>fn</i>]) | Link object accessor function, attribute or a numeric constant for the link numeric value (affects cylinder radius). Is rounded to the nearest integer. | `val` |
| <b>linkDefaultWidth</b>([<i>num</i>]) | Default radius of the cylinder linking two nodes. Is multiplied by `linkVal`. | 1.0 |
| <b>linkResolution</b>([<i>num</i>]) | Getter/setter for the geometric resolution of each link, expressed in how many radial segments to divide the cylinder. Higher values yield smoother cylinders. | 6 |
| <b>forceEngine</b>([<i>str</i>]) | Getter/setter for which force-simulation engine to use ([*d3*](https://github.com/vasturiano/d3-force-3d) or [*ngraph*](https://github.com/anvaka/ngraph.forcelayout)). | `d3` |
| <b>d3AlphaDecay</b>([<i>num</i>]) | Getter/setter for the [simulation intensity decay](https://github.com/vasturiano/d3-force-3d#simulation_alphaDecay) parameter, only applicable if using the d3 simulation engine. | `0.0228` |
| <b>d3VelocityDecay</b>([<i>num</i>]) | Getter/setter for the nodes' [velocity decay](https://github.com/vasturiano/d3-force-3d#simulation_velocityDecay) that simulates the medium resistance, only applicable if using the d3 simulation engine. | `0.4` |
| <b>d3Force</b>(<i>str</i>, [<i>fn</i>]) | Getter/setter for the internal forces that control the d3 simulation engine. Follows the same interface as `d3-force-3d`'s [simulation.force](https://github.com/vasturiano/d3-force-3d#simulation_force). Three forces are included by default: `'link'` (based on [forceLink](https://github.com/vasturiano/d3-force-3d#forceLink)), `'charge'` (based on [forceManyBody](https://github.com/vasturiano/d3-force-3d#forceManyBody)) and `'center'` (based on [forceCenter](https://github.com/vasturiano/d3-force-3d#forceCenter)). Each of these forces can be reconfigured, or new forces can be added to the system. This method is only applicable if using the d3 simulation engine. | |
| <b>warmupTicks</b>([<i>int</i>]) | Getter/setter for number of layout engine cycles to dry-run at ignition before starting to render. | 0 |
| <b>cooldownTicks</b>([<i>int</i>]) | Getter/setter for how many build-in frames to render before stopping and freezing the layout engine. | Infinity |
| <b>cooldownTime</b>([<i>num</i>]) | Getter/setter for how long (ms) to render for before stopping and freezing the layout engine. | 15000 |
| <b>onLoading</b>(<i>fn</i>) | Callback function for notification that data is being loaded, and the rendering engine is temporarily paused. | - |
| <b>onFinishLoading</b>(<i>fn</i>) | Callback function for notification that the component has finished loading data and iterating through the warmup phase, and the rendering engine has been resumed. | - |
| <b>tickFrame() | This method should be called on each cycle of the global renderer to iterate the underlying force simulation engine and update the nodes/links objects' positions. ||
| <b>resetProps() | Reset all object properties to their default value. ||

### Input JSON syntax

```
{
    "nodes": [
        {
<<<<<<< HEAD
          "id": "id1",
          "name": "name1",
          "val": 1
        },
        {
          "id": "id2",
          "name": "name2",
          "val": 10
=======
            "id": "id1",
            "name": "name1",
            "val": 1
        },
        {
            "id": "id2",
            "name": "name2",
            "val": 10
>>>>>>> d8131596
        },
        (...)
    ],
    "links": [
        {
            "source": "id1",
            "target": "id2"
        },
        (...)
    ]
}
```<|MERGE_RESOLUTION|>--- conflicted
+++ resolved
@@ -77,16 +77,6 @@
 {
     "nodes": [
         {
-<<<<<<< HEAD
-          "id": "id1",
-          "name": "name1",
-          "val": 1
-        },
-        {
-          "id": "id2",
-          "name": "name2",
-          "val": 10
-=======
             "id": "id1",
             "name": "name1",
             "val": 1
@@ -95,7 +85,6 @@
             "id": "id2",
             "name": "name2",
             "val": 10
->>>>>>> d8131596
         },
         (...)
     ],
